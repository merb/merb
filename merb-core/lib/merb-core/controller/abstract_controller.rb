--- conflicted
+++ resolved
@@ -545,11 +545,8 @@
   #
   # @api public
   def absolute_url(*args)
-<<<<<<< HEAD
     # FIXME: arrgh, why request.protocol returns http://?
     # :// is not part of protocol name
-=======
->>>>>>> cf1f94a0
     options  = extract_options_from_args!(args) || {}
     protocol = options.delete(:protocol)
     host     = options.delete(:host)
