require 'rubygems'
require 'rake/gempackagetask'

PLUGIN = "merb-freezer"
NAME = "merb-freezer"
VERSION = "0.9.4"
AUTHOR = "Matt Aimonetti"
EMAIL = "mattaimonetti@gmail.com"
HOMEPAGE = "http://www.merbivore.com"
SUMMARY = "Merb plugin that let's you freeze Merb"

spec = Gem::Specification.new do |s|
  s.name = NAME
  s.version = VERSION
  s.platform = Gem::Platform::RUBY
  s.has_rdoc = true
  s.extra_rdoc_files = ["README", "LICENSE", 'TODO']
  s.summary = SUMMARY
  s.description = s.summary
  s.author = AUTHOR
  s.email = EMAIL
  s.homepage = HOMEPAGE
  s.require_path = 'lib'
  s.bindir = "bin"
  s.executables = %w( frozen-merb )
  s.autorequire = PLUGIN
  s.files = %w(LICENSE README Rakefile TODO) + Dir.glob("{lib,spec}/**/*")
end

Rake::GemPackageTask.new(spec) do |pkg|
  pkg.gem_spec = spec
end

desc "install merb-freezer"
task :install => [:package] do
  sh %{sudo gem install pkg/#{NAME}-#{VERSION} --no-update-sources}
end

namespace :jruby do

  desc "Run :package and install the resulting .gem with jruby"
  task :install => :package do
    sh %{#{SUDO} jruby -S gem install pkg/#{NAME}-#{Merb::VERSION}.gem --no-rdoc --no-ri}
  end
<<<<<<< HEAD
  
end

namespace :github do
  desc "Update Github Gemspec"
  task :update_gemspec do
    skip_fields = %w(new_platform original_platform)
    result = "Gem::Specification.new do |s|\n"
    spec.instance_variables.each do |ivar| 
      value = spec.instance_variable_get(ivar)
      name  = ivar.split("@").last
      next if skip_fields.include?(name) || value.nil? || value == "" || (value.respond_to?(:empty?) && value.empty?)
      if name == "dependencies"
        value.each do |d| 
          dep, *ver = d.to_s.split(" ")
          result <<  "  s.add_dependency #{dep.inspect}, #{ver.join(" ").inspect.gsub(/[()]/, "")}\n"
        end
      else
        case value
        when Array
          value =  name != "files" ? value.inspect : value.inspect.split(",").join(",\n")
        when String
          value = value.to_i if name == "specification_version"
          value = value.inspect
        else
          value = value.to_s.inspect
        end
        result << "  s.#{name} = #{value}\n"
      end
    end
    result << "end"
    File.open(File.join(File.dirname(__FILE__), "#{spec.name}.gemspec"), "w"){|f| f << result}
  end
end
=======

end
>>>>>>> f70ea831
<|MERGE_RESOLUTION|>--- conflicted
+++ resolved
@@ -42,42 +42,5 @@
   task :install => :package do
     sh %{#{SUDO} jruby -S gem install pkg/#{NAME}-#{Merb::VERSION}.gem --no-rdoc --no-ri}
   end
-<<<<<<< HEAD
-  
-end
 
-namespace :github do
-  desc "Update Github Gemspec"
-  task :update_gemspec do
-    skip_fields = %w(new_platform original_platform)
-    result = "Gem::Specification.new do |s|\n"
-    spec.instance_variables.each do |ivar| 
-      value = spec.instance_variable_get(ivar)
-      name  = ivar.split("@").last
-      next if skip_fields.include?(name) || value.nil? || value == "" || (value.respond_to?(:empty?) && value.empty?)
-      if name == "dependencies"
-        value.each do |d| 
-          dep, *ver = d.to_s.split(" ")
-          result <<  "  s.add_dependency #{dep.inspect}, #{ver.join(" ").inspect.gsub(/[()]/, "")}\n"
-        end
-      else
-        case value
-        when Array
-          value =  name != "files" ? value.inspect : value.inspect.split(",").join(",\n")
-        when String
-          value = value.to_i if name == "specification_version"
-          value = value.inspect
-        else
-          value = value.to_s.inspect
-        end
-        result << "  s.#{name} = #{value}\n"
-      end
-    end
-    result << "end"
-    File.open(File.join(File.dirname(__FILE__), "#{spec.name}.gemspec"), "w"){|f| f << result}
-  end
-end
-=======
-
-end
->>>>>>> f70ea831
+end