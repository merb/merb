--- conflicted
+++ resolved
@@ -10,18 +10,7 @@
 # will have to run your spec suite manually, or, better yet, provide your own 
 # Autotest map explaining how your fixtures are set up.
 class Autotest::MerbRspec < Autotest
-<<<<<<< HEAD
-
-  # +model_tests_dir+::      the directory to find model-centric tests
-  # +controller_tests_dir+:: the directory to find controller-centric tests
-  # +view_tests_dir+::       the directory to find view-centric tests
-  # +fixtures_dir+::         the directory to find fixtures in
-  attr_accessor :model_tests_dir, :controller_tests_dir, :view_tests_dir, :fixtures_dir
-
-  def initialize
-=======
   def initialize # :nodoc:
->>>>>>> 4bf10ff3
     super
 
     # Ignore any happenings in these directories
@@ -169,24 +158,9 @@
   # String
   #
   # ==== Example
-<<<<<<< HEAD
-  #
-  #   > test_for("user", :model)
-  #   => "user_test.rb"
-  #   > test_for("login", :controller)
-  #   => "login_controller_test.rb"
-  #   > test_for("form", :view)
-  #   => "form_view_spec.rb" # If you're running a RSpec-like suite
-  def test_for(filename, kind_of_test)
-    name  = [filename]
-    name << kind_of_test.to_s if kind_of_test == :view
-    name << "spec"
-    return name.join("_") + ".rb"
-=======
   #   > spec_for('post', :view')
   #   => "spec/views/post_spec.rb"
   def spec_for(match, kind)
     File.join("spec", kind + 's', "#{match}_spec.rb")
->>>>>>> 4bf10ff3
   end
 end