--- conflicted
+++ resolved
@@ -4,9 +4,6 @@
   c[:reload_classes] = true
   c[:reload_time] = 0.5
   c[:log_auto_flush ] = true
-<<<<<<< HEAD
   c[:ignore_tampered_cookies] = true
-=======
   c[:log_level] = :debug
->>>>>>> 595c40da
 }