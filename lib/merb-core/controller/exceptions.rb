# We need to guarantee that status_codes.rb loads first because
# we are going to borrow the StatusCodes from it.
require File.join(File.dirname(__FILE__), 'status_codes')

class Exception
<<<<<<< HEAD
  # Returns the action_name that will be invoked on your Exceptions controller when this
  # exception is raised. Override this method to force a different action to be invoked.
  #
  # ==== Returns
  # String:: The name of the action in the Exceptions controller which will get invoked
  #   when this exception is raised during a request.
  # 
  # @api public
  # @overridable
  def action_name() self.class.action_name end
=======
  def action_name; self.class.action_name end
>>>>>>> 57d84f20
  
  
  # ==== Returns
  # Boolean:: Whether or not this exception is the same as another.
  #
  # @api public
  def same?(other)
    self.class == other.class &&
    self.message == other.message &&
    self.backtrace == other.backtrace
  end
  
  # Returns the action_name that will be invoked on your Exceptions controller when an instance
  # is raised during a request.
  #
  # ==== Returns
  # String:: The name of the action in the Exceptions controller which will get invoked
  #   when an instance of this Exception sub/class is raised by an action.
  # 
  # @api public
  # @overridable
  def self.action_name
    if self == Exception
      return nil unless Object.const_defined?(:Exceptions) && 
        Exceptions.method_defined?(:exception)
    end
    name = self.to_s.split('::').last.snake_case
    Object.const_defined?(:Exceptions) && 
      Exceptions.method_defined?(name) ? name : superclass.action_name
  end
  
<<<<<<< HEAD
  # The status that will be sent in the response when an instance is
  # raised during a request. Override this to send a different status.
  #
  # ==== Returns
  # Integer:: The status code to send in the response. Defaults to 500.
  #
  # @api public
  # @overridable
  def self.status
    500
  end
=======
  def self.status; 500 end
>>>>>>> 57d84f20
end

module Merb
  
  # ControllerExceptions are a way of simplifying controller code by placing
  # exception logic back into the MVC pattern.
  #
  # When a ControllerException is raised within your application merb will
  # attempt to re-route the request to your Exceptions controller to render
  # the error in a friendly manor.
  #
  # For example you might have an action in your app that raises NotFound
  # if a resource was not available:
  #
  #   def show
  #     product = Product.find(params[:id])
  #     raise NotFound if product.nil?
  #     [...]
  #   end
  #
  # This would halt execution of your action and re-route it over to your
  # Exceptions controller which might look something like:
  #
  # class Exceptions < Application
  #   def not_found
  #     render :layout => :none
  #   end
  # end
  #
  # As usual, the not_found action will look for a template in
  #   app/views/exceptions/not_found.html.erb
  #
  # Note: All standard ControllerExceptions have an HTTP status code associated 
  # with them which is sent to the browser when the action is rendered.
  #
  # Note: If you do not specifiy how to handle raised ControllerExceptions 
  # or an unhandlable exception occurs within your customized exception action
  # then they will be rendered using the built-in error template.
  # In development mode this "built in" template will show stack-traces for
  # any of the ServerError family of exceptions (you can force the stack-trace
  # to display in production mode using the :exception_details config option
  # in merb.yml)
  #
  #
  # ==== Internal Exceptions 
  #
  # Any other rogue errors (not ControllerExceptions) that occur during the 
  # execution of your app will be converted into the ControllerException 
  # InternalServerError. And like all other exceptions, the
  # ControllerExceptions can be caught on your Exceptions controller.
  #
  # InternalServerErrors return status 500, a common use for customizing this
  # action might be to send emails to the development team, warning that their
  # application has exploded. Mock example:
  #
  #   def internal_server_error
  #     MySpecialMailer.deliver(
  #       "team@cowboys.com", 
  #       "Exception occured at #{Time.now}", 
  #       self.request.exceptions.first)
  #     render 'Something is wrong, but the team is on it!'
  #   end
  #
  # Note: The special method +exceptions+ is available on Merb::Request instances 
  # and contains the exceptions that was raised (this is handy if
  # you want to display the associated message or display more detailed info).
  #
  #
  # ==== Extending ControllerExceptions
  #
  # To extend the use of the ControllerExceptions one may extend any of the 
  # HTTPError classes.
  #
  # As an example we can create an exception called AdminAccessRequired.
  #
  #   class AdminAccessRequired < Merb::ControllerExceptions::Unauthorized; end
  #
  # Add the required action to our Exceptions controller
  #
  #   class Exceptions < Application
  #     def admin_access_required
  #       render
  #     end
  #   end
  #
  # In app/views/exceptions/admin_access_required.rhtml
  # 
  #   <h1>You're not an administrator!</h1>
  #   <p>You tried to access <%= @tried_to_access %> but that URL is 
  #   restricted to administrators.</p>
  #
  module ControllerExceptions
    
    # Mapping of status code names to their numeric value.
    STATUS_CODES = {}

    class Base < StandardError #:doc:

      # === Returns
      # Integer:: The status-code of the error.
      def status; self.class.status; end
      alias :to_i :status

      class << self
<<<<<<< HEAD

        # Get the actual status-code for an Exception class.
        #
        # As usual, this can come from a constant upwards in
        # the inheritance chain.
        #
        # ==== Returns
        # Fixnum:: The status code of this exception.
        #
        # @api public
        def status
          const_get(:STATUS) rescue 0
        end
        alias :to_i :status
        
        # Set the actual status-code for an Exception class.
        #
        # If possible, set the STATUS constant, and update
        # any previously registered (inherited) status-code.
        #
        # ==== Parameters
        # num<~to_i>:: The status code
        #
        # ==== Returns
        # (Integer, nil):: The status set on this exception, or nil if a status was already set.
        #
        # @api private
        def status=(num)
          unless self.status?
            register_status_code(self, num)
            self.const_set(:STATUS, num.to_i)
          end
        end
      
        # See if a status-code has been defined (on self explicitly).
        #
        # ==== Returns
        # Boolean:: Whether a status code has been set
        #
        # @api private
        def status?
          self.const_defined?(:STATUS)
        end
      
        # Registers any subclasses with status codes for easy lookup by
        # set_status in Merb::Controller.
        #
        # Inheritance ensures this method gets inherited by any subclasses, so
        # it goes all the way down the chain of inheritance.
        #
        # ==== Parameters
        # 
        # subclass<Merb::ControllerExceptions::Base>::
        #   The Exception class that is inheriting from Merb::ControllerExceptions::Base
        #
        # @api public
        def inherited(subclass)
          # don't set the constant yet - any class methods will be called after self.inherited
          # unless self.status = ... is set explicitly, the status code will be inherited
          register_status_code(subclass, self.status) if self.status?
        end
        
        private
        
        # Register the status-code for an Exception class.
        #
        # ==== Parameters
        # num<~to_i>:: The status code
        #
        # @api privaate
        def register_status_code(klass, code)
          name = self.to_s.split('::').last.snake_case
          STATUS_CODES[name.to_sym] = code.to_i
        end
        
=======
        alias :to_i :status
>>>>>>> 57d84f20
      end
    end

    Merb::StatusCodes::STATUS_CODES.each do |x|
      if x[:status]
        assign_constant = "STATUS_CODES[:#{x[:child_name].snake_case}] = #{x[:status]}"
        define_status_method = "def self.status; #{x[:status]} end"
      else
        assign_constant, define_status_method = "", ""
      end
      self.class_eval <<-RUBY, __FILE__, __LINE__ + 1
        #{assign_constant}
        class #{x[:child_name]} < #{x[:parent_name]}
          #{define_status_method}
        end
      RUBY
    end

  end
  
  # Required to show exceptions in the log file
  #
  # e<Exception>:: The exception that a message is being generated for
  def self.exception(e)
    "#{ e.message } - (#{ e.class })\n" <<  
    "#{(e.backtrace or []).join("\n")}" 
  end

end<|MERGE_RESOLUTION|>--- conflicted
+++ resolved
@@ -3,7 +3,6 @@
 require File.join(File.dirname(__FILE__), 'status_codes')
 
 class Exception
-<<<<<<< HEAD
   # Returns the action_name that will be invoked on your Exceptions controller when this
   # exception is raised. Override this method to force a different action to be invoked.
   #
@@ -13,10 +12,7 @@
   # 
   # @api public
   # @overridable
-  def action_name() self.class.action_name end
-=======
   def action_name; self.class.action_name end
->>>>>>> 57d84f20
   
   
   # ==== Returns
@@ -48,7 +44,6 @@
       Exceptions.method_defined?(name) ? name : superclass.action_name
   end
   
-<<<<<<< HEAD
   # The status that will be sent in the response when an instance is
   # raised during a request. Override this to send a different status.
   #
@@ -60,9 +55,6 @@
   def self.status
     500
   end
-=======
-  def self.status; 500 end
->>>>>>> 57d84f20
 end
 
 module Merb
@@ -167,88 +159,19 @@
       alias :to_i :status
 
       class << self
-<<<<<<< HEAD
-
-        # Get the actual status-code for an Exception class.
-        #
-        # As usual, this can come from a constant upwards in
-        # the inheritance chain.
-        #
-        # ==== Returns
-        # Fixnum:: The status code of this exception.
-        #
-        # @api public
-        def status
-          const_get(:STATUS) rescue 0
-        end
         alias :to_i :status
-        
-        # Set the actual status-code for an Exception class.
-        #
-        # If possible, set the STATUS constant, and update
-        # any previously registered (inherited) status-code.
-        #
-        # ==== Parameters
-        # num<~to_i>:: The status code
-        #
-        # ==== Returns
-        # (Integer, nil):: The status set on this exception, or nil if a status was already set.
-        #
-        # @api private
-        def status=(num)
-          unless self.status?
-            register_status_code(self, num)
-            self.const_set(:STATUS, num.to_i)
-          end
-        end
-      
-        # See if a status-code has been defined (on self explicitly).
-        #
-        # ==== Returns
-        # Boolean:: Whether a status code has been set
-        #
-        # @api private
-        def status?
-          self.const_defined?(:STATUS)
-        end
-      
-        # Registers any subclasses with status codes for easy lookup by
-        # set_status in Merb::Controller.
-        #
-        # Inheritance ensures this method gets inherited by any subclasses, so
-        # it goes all the way down the chain of inheritance.
-        #
-        # ==== Parameters
-        # 
-        # subclass<Merb::ControllerExceptions::Base>::
-        #   The Exception class that is inheriting from Merb::ControllerExceptions::Base
-        #
-        # @api public
-        def inherited(subclass)
-          # don't set the constant yet - any class methods will be called after self.inherited
-          # unless self.status = ... is set explicitly, the status code will be inherited
-          register_status_code(subclass, self.status) if self.status?
-        end
-        
-        private
-        
-        # Register the status-code for an Exception class.
-        #
-        # ==== Parameters
-        # num<~to_i>:: The status code
-        #
-        # @api privaate
-        def register_status_code(klass, code)
-          name = self.to_s.split('::').last.snake_case
-          STATUS_CODES[name.to_sym] = code.to_i
-        end
-        
-=======
-        alias :to_i :status
->>>>>>> 57d84f20
       end
     end
 
+    # This looks not very readable at first glance,
+    # but what you really want to see is status_codes.rb
+    # next to this file.
+    #
+    # It lists controller exceptions / status codes
+    # used by Merb. This code is executed once on
+    # boot so don't worry *too* much about
+    # this and Merb's philosophy of mostly staying away
+    # from "cool" tricks one can do in Ruby.
     Merb::StatusCodes::STATUS_CODES.each do |x|
       if x[:status]
         assign_constant = "STATUS_CODES[:#{x[:child_name].snake_case}] = #{x[:status]}"
