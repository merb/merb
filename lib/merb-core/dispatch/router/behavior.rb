--- conflicted
+++ resolved
@@ -71,7 +71,6 @@
         
         # == These methods are to be used in defer_to blocks
         
-<<<<<<< HEAD
         # There are three possible ways to use this method.  First, if you have a named route, 
         # you can specify the route as the first parameter as a symbol and any paramters in a 
         # hash.  Second, you can generate the default route by just passing the params hash, 
@@ -125,13 +124,6 @@
         #
         # url(:articles, 2008, 10, "test_article")
         #
-=======
-        # Generates a URL from the passed arguments.
-        # 
-        # ==== Notes
-        # This method is for use inside of defer_to.
-        # 
->>>>>>> db7c1a2c
         # @api public
         def url(name, *args)
           args << {}
