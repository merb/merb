--- conflicted
+++ resolved
@@ -128,19 +128,6 @@
       retval
     end
     
-<<<<<<< HEAD
-    # Sets the request as a redirect. This method is only really
-    # used in the router to tell the request object how to handle
-    # the route params. This will also set the request as matched.
-    # 
-    # @api private
-    def redirects!
-      @matched   = true
-      @redirects = true
-    end
-    
-=======
->>>>>>> aa173048
     # Sets the request as matched. This will abort evaluating any
     # further deferred procs.
     # 
@@ -156,45 +143,28 @@
       @matched
     end
     
-<<<<<<< HEAD
-    # Redirect status of the route matching this request.
-    #
-    # ==== Returns
-    # Integer:: the status of the redirect response.
-    # 
-    # @api private
-    def redirect_status
-      @route_params[:status] if redirects?
-    end
-    
-    # Returns redirect url of the route matching this request.
-    #
-    # ==== Returns
-    # String:: redirect url of route matched this request
-    # 
-    # @api private
-    def redirect_url
-      @route_params[:url] if redirects?
-    end
-    
-    # Returns true if matched route does immediate redirection.
-    #
-    # ==== Returns
-    # Boolean:: if matched route does immediate redirection.
-    # 
-    # @api private
-    def redirects?
-      @redirects
-=======
+    # ==== Returns
+    # (Array, Hash):: the route params for the matched route.
+    # 
+    # ==== Notes
+    # If the response is an Array then it is considered a direct Rack response
+    # to be sent back as a response. Otherwise, the route_params is a Hash with
+    # routing data (controller, action, et al).
+    # 
+    # @api private
     def rack_response
       @route_params
     end
     
     # If @route_params is an Array, then it will be the rack response.
-    # In this case, the request has been handled.
+    # In this case, the request is considered handled.
+    # 
+    # ==== Returns
+    # Boolean:: true if @route_params is an Array, false otherwise.
+    # 
+    # @api private
     def handled?
       @route_params.is_a?(Array)
->>>>>>> aa173048
     end
     
     # == Params
