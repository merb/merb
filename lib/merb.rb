#---
# require 'merb' must happen after Merb::Config is instantiated

require 'rubygems'
require 'set'
require 'fileutils'
require "assistance"

$LOAD_PATH.push File.dirname(__FILE__) unless 
  $LOAD_PATH.include?(File.dirname(__FILE__)) || 
  $LOAD_PATH.include?(File.expand_path(File.dirname(__FILE__)))

require 'merb_core/autoload'
require 'merb_core/core_ext'
require 'merb_core/gem_ext/erubis'
require 'merb_core/logger'
require 'merb_core/version'


module Merb
  module Config
    class << self
      @@config = {}
      def [](key)
        @@config[key]
      end
      
      def []=(key, val)
        @@config[key] = val
      end
    end
  end
  
  class << self
    
    def start(argv=ARGV)
      Merb::Config.parse_args(argv)
      BootLoader.run
      case Merb::Config[:adapter]
      when nil
        # Guess.
        if ENV.include?("PHP_FCGI_CHILDREN")
          adapter = Merb::Rack::FastCGI
        else
          begin
            adapter = Merb::Rack::Mongrel
          rescue LoadError => e
            adapter = Merb::Rack::WEBrick
          end
        end
      when "mongrel"
        adapter = Merb::Rack::Mongrel
      when "webrick"
        adapter = Merb::Rack::WEBrick
      when "fastcgi"
        adapter = Merb::Rack::FastCGI
      when "fcgi"
        adapter = Merb::Rack::FastCGI  
      when "thin"
        adapter = Merb::Rack::Thin
      else
        adapter = Merb::Rack.const_get(adapter.capitalize)
      end    
      adapter.start_server(Merb::Config[:host], Merb::Config[:port])
    end
    
    attr_accessor :environment, :load_paths
<<<<<<< HEAD
    Merb.load_paths = Hash.new { [Merb.root] } unless Merb.load_paths.is_a?(Hash)
      
		require 'merb_core/autoload'
=======
    Merb.load_paths = Hash.new
>>>>>>> 9e5ce6a6
		
		# This is the core mechanism for setting up your application layout
		# merb-core won't set a default application layout, but merb-more will
		# use the app/:type layout that is in use in Merb 0.5
		#
		# ==== Parameters
		# type<Symbol>:: The type of path being registered (i.e. :view)
		# path<String>:: The full path
		# file_glob<String>:: 
		#   A glob that will be used to autoload files under the path
		def push_path(type, path, file_glob = "**/*.rb") enforce!(type => Symbol)
		  load_paths[type] = [path, file_glob]
		end
		
		def dir_for(type)  Merb.load_paths[type].first end
		def glob_for(type) Merb.load_paths[type][1]    end
		
		# Application paths
		def root()          @root || Merb::Config[:merb_root] || Dir.pwd  end
		# ==== Parameters
		# value<String>:: the path to the root of the directory
		def root=(value)    @root = value                                 end
		# ==== Parameters
		# path<String>:: the path to a directory under the root
		def root_path(path) File.join(root, path)                         end
    
		# Logger settings
		attr_accessor :logger
		
		def log_path
		  if $TESTING
        "#{Merb.root}/log/merb_test.log"
      elsif !(Merb::Config[:daemonize] || Merb::Config[:cluster] )
        STDOUT
      else
        "#{Merb.root}/log/merb.#{Merb::Config[:port]}.log"
		  end
		end
		
		# Framework paths
		def framework_root()  @framework_root ||= File.dirname(__FILE__)          end
		  
    # Set up default generator scope
    attr_accessor :generator_scope
    Merb.generator_scope = [:merb_default, :merb, :rspec]
  end

end<|MERGE_RESOLUTION|>--- conflicted
+++ resolved
@@ -65,13 +65,9 @@
     end
     
     attr_accessor :environment, :load_paths
-<<<<<<< HEAD
     Merb.load_paths = Hash.new { [Merb.root] } unless Merb.load_paths.is_a?(Hash)
       
 		require 'merb_core/autoload'
-=======
-    Merb.load_paths = Hash.new
->>>>>>> 9e5ce6a6
 		
 		# This is the core mechanism for setting up your application layout
 		# merb-core won't set a default application layout, but merb-more will
