require 'rubygems'
require 'rake/gempackagetask'
require "extlib"
require 'merb-core/tasks/merb_rake_helper'
require "spec/rake/spectask"

##############################################################################
# Package && release
##############################################################################
RUBY_FORGE_PROJECT  = "merb"
PROJECT_URL         = "http://merbivore.com"
PROJECT_SUMMARY     = "Helper support for Merb"
PROJECT_DESCRIPTION = PROJECT_SUMMARY

GEM_AUTHOR = "Michael D. Ivey"
GEM_EMAIL  = "ivey@gweezlebur.com"

GEM_NAME    = "merb-helpers"
PKG_BUILD   = ENV['PKG_BUILD'] ? '.' + ENV['PKG_BUILD'] : ''
GEM_VERSION = (Merb::MORE_VERSION rescue "0.9.8") + PKG_BUILD

RELEASE_NAME    = "REL #{GEM_VERSION}"

require "extlib/tasks/release"

spec = Gem::Specification.new do |s|
  s.rubyforge_project = RUBY_FORGE_PROJECT
  s.name = GEM_NAME
  s.version = GEM_VERSION
  s.platform = Gem::Platform::RUBY
  s.has_rdoc = true
  s.extra_rdoc_files = ["README", "LICENSE", 'TODO']
  s.summary = PROJECT_SUMMARY
  s.description = PROJECT_DESCRIPTION
  s.author = GEM_AUTHOR
  s.email = GEM_EMAIL
  s.homepage = PROJECT_URL
  s.add_dependency('merb-core', '>= 0.9.8')
  s.require_path = 'lib'
  s.files = %w(LICENSE README Rakefile TODO) + Dir.glob("{lib,spec}/**/*")
end

Rake::GemPackageTask.new(spec) do |pkg|
  pkg.gem_spec = spec
end

desc "Install the gem"
task :install do
  Merb::RakeHelper.install(GEM_NAME, :version => GEM_VERSION)
end

<<<<<<< HEAD

desc "Install the gem"
task :install => [:package] do
  Merb::RakeHelper.install(GEM_NAME, :version => GEM_VERSION)
end

desc "Uninstall the gem"
task :uninstall do
  Merb::RakeHelper.uninstall(GEM_NAME, :version => GEM_VERSION)
=======
desc "Uninstall the gem"
task :uninstall do
  Merb::RakeHelper.uninstall(GEM_NAME, :version => GEM_VERSION)
end

desc "Create a gemspec file"
task :gemspec do
  File.open("#{GEM_NAME}.gemspec", "w") do |file|
    file.puts spec.to_ruby
  end
>>>>>>> 7e2ce280
end

desc "Run all examples"
Spec::Rake::SpecTask.new('spec') do |t|
  t.spec_opts  = ["-cfs"]
  t.spec_files = FileList['spec/**/*_spec.rb']
end

desc 'Default: run spec examples'
task :default => 'spec'<|MERGE_RESOLUTION|>--- conflicted
+++ resolved
@@ -49,17 +49,6 @@
   Merb::RakeHelper.install(GEM_NAME, :version => GEM_VERSION)
 end
 
-<<<<<<< HEAD
-
-desc "Install the gem"
-task :install => [:package] do
-  Merb::RakeHelper.install(GEM_NAME, :version => GEM_VERSION)
-end
-
-desc "Uninstall the gem"
-task :uninstall do
-  Merb::RakeHelper.uninstall(GEM_NAME, :version => GEM_VERSION)
-=======
 desc "Uninstall the gem"
 task :uninstall do
   Merb::RakeHelper.uninstall(GEM_NAME, :version => GEM_VERSION)
@@ -70,7 +59,6 @@
   File.open("#{GEM_NAME}.gemspec", "w") do |file|
     file.puts spec.to_ruby
   end
->>>>>>> 7e2ce280
 end
 
 desc "Run all examples"
