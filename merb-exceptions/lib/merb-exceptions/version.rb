# encoding: UTF-8

module Merb
<<<<<<< HEAD
  module Exceptions
    VERSION = '1.2.0.pre1'.freeze
=======
  class Exceptions
    VERSION = '1.2.0'.freeze
>>>>>>> d708cfd0
  end
end<|MERGE_RESOLUTION|>--- conflicted
+++ resolved
@@ -1,12 +1,7 @@
 # encoding: UTF-8
 
 module Merb
-<<<<<<< HEAD
-  module Exceptions
+  class Exceptions
     VERSION = '1.2.0.pre1'.freeze
-=======
-  class Exceptions
-    VERSION = '1.2.0'.freeze
->>>>>>> d708cfd0
   end
 end